--- conflicted
+++ resolved
@@ -475,11 +475,7 @@
                   f"{rtxt} по цене {self._fmt_price(sym, fill_price)}")
             tg_m(txt)
 
-<<<<<<< HEAD
     def _maybe_monthly_report(self, *, send_fn=tg_a):
-=======
-    def _maybe_monthly_report(self):
->>>>>>> 9dc5a854
         if not MONTHLY_REPORT_ENABLED:
             return
         today = datetime.utcnow().date()
@@ -509,23 +505,16 @@
             lines.append(f"{dt_str} - {symbol} - {_fmt_float(volume)} - {_fmt_float(pnl)}")
             total += float(pnl)
         lines.append(f"Итоговый PNL: {_fmt_float(total)}")
-<<<<<<< HEAD
         send_fn("\n".join(lines))
-=======
-        tg_a("\n".join(lines))
->>>>>>> 9dc5a854
         self.last_report_month = cur_month
 
     def run(self):
         log.debug("AlexBot.run called")
         try:
             log.info("[Main] bot running ... Ctrl+C to stop")
-<<<<<<< HEAD
             # На старте отправляем возможный отчёт только в зеркальный канал
             self._maybe_monthly_report(send_fn=tg_m)
-=======
-            self._maybe_monthly_report()
->>>>>>> 9dc5a854
+
             while True:
                 self._maybe_monthly_report()
                 time.sleep(1)
